use std::{str::FromStr, sync::Arc};

use ethers::{
    providers::{JsonRpcClient, Provider},
    types::{BlockNumber, Log, H160, H256},
};

use crate::{
    abi,
    error::CFFMError,
    pool::{Pool, UniswapV2Pool, UniswapV3Pool},
};

use self::{uniswap_v2::UniswapV2Dex, uniswap_v3::UniswapV3Dex};

pub mod uniswap_v2;
pub mod uniswap_v3;

#[derive(Debug, Clone, Copy)]
pub enum Dex {
    UniswapV2(UniswapV2Dex),
    UniswapV3(UniswapV3Dex),
}

impl Dex {
    pub fn new(factory_address: H160, dex_variant: DexVariant, creation_block: u64) -> Dex {
        match dex_variant {
            DexVariant::UniswapV2 => Dex::UniswapV2(UniswapV2Dex::new(
                factory_address,
                BlockNumber::Number(creation_block.into()),
            )),

            DexVariant::UniswapV3 => Dex::UniswapV3(UniswapV3Dex::new(
                factory_address,
                BlockNumber::Number(creation_block.into()),
            )),
        }
    }

    pub fn factory_address(&self) -> H160 {
        match self {
            Dex::UniswapV2(uniswap_v2_dex) => uniswap_v2_dex.factory_address,
            Dex::UniswapV3(uniswap_v3_dex) => uniswap_v3_dex.factory_address,
        }
    }

    pub fn creation_block(&self) -> BlockNumber {
        match self {
            Dex::UniswapV2(uniswap_v2_dex) => uniswap_v2_dex.creation_block,
            Dex::UniswapV3(uniswap_v3_dex) => uniswap_v3_dex.creation_block,
        }
    }

    pub fn pool_created_event_signature(&self) -> H256 {
        match self {
            Dex::UniswapV2(uniswap_v2_dex) => uniswap_v2_dex.pool_created_event_signature(),
            Dex::UniswapV3(uniswap_v3_dex) => uniswap_v3_dex.pool_created_event_signature(),
        }
    }

    pub fn sync_event_signature(&self) -> H256 {
        match self {
            Dex::UniswapV2(uniswap_v2_dex) => uniswap_v2_dex.sync_event_signature(),
            Dex::UniswapV3(uniswap_v3_dex) => uniswap_v3_dex.swap_event_signature(),
        }
    }

    pub async fn new_pool_from_event<P: 'static + JsonRpcClient>(
        &self,
        log: Log,
        provider: Arc<Provider<P>>,
    ) -> Result<Pool, CFFMError<P>> {
        match self {
            Dex::UniswapV2(uniswap_v2_dex) => {
                Ok(uniswap_v2_dex.new_pool_from_event(log, provider).await?)
            }
            Dex::UniswapV3(uniswap_v3_dex) => {
                Ok(uniswap_v3_dex.new_pool_from_event(log, provider).await?)
            }
        }
    }

    pub fn new_empty_pool_from_event<P: 'static + JsonRpcClient>(
        &self,
        log: Log,
    ) -> Result<Pool, CFFMError<P>> {
        match self {
            Dex::UniswapV2(uniswap_v2_dex) => uniswap_v2_dex.new_empty_pool_from_event(log),
            Dex::UniswapV3(uniswap_v3_dex) => uniswap_v3_dex.new_empty_pool_from_event(log),
        }
    }

    //TODO: rename this to be specific to what it needs to do
    //This should get the pool with the best liquidity from the dex variant.
    //If univ2, there will only be one pool, if univ3 there will be multiple
    pub async fn get_pool_with_best_liquidity<P: 'static + JsonRpcClient>(
        &self,
        token_a: H160,
        token_b: H160,
        provider: Arc<Provider<P>>,
    ) -> Result<Option<Pool>, CFFMError<P>> {
        match self {
            Dex::UniswapV2(uniswap_v2_dex) => {
                let uniswap_v2_factory =
                    abi::IUniswapV2Factory::new(uniswap_v2_dex.factory_address, provider.clone());

                let pair_address = uniswap_v2_factory.get_pair(token_a, token_b).call().await?;

                if pair_address.is_zero() {
                    Ok(None)
                } else {
                    Ok(Some(Pool::UniswapV2(
                        UniswapV2Pool::new_from_address(pair_address, provider).await?,
                    )))
                }
            }

            Dex::UniswapV3(uniswap_v3_dex) => {
                let uniswap_v3_factory =
                    abi::IUniswapV3Factory::new(uniswap_v3_dex.factory_address, provider.clone());

                let mut best_liquidity = 0;
                let mut best_pool_address = H160::zero();

                for fee in [100, 300, 500, 1000] {
                    let pool_address = match uniswap_v3_factory
                        .get_pool(token_a, token_b, fee)
                        .call()
                        .await
                    {
<<<<<<< HEAD
                        Ok(address) => address,
=======
                        Ok(address) => {
                            if !address.is_zero() {
                                address
                            } else {
                                continue;
                            }
                        }
>>>>>>> 43a7ba2a
                        Err(_) => {
                            //TODO: return descriptive errors if there is an issue with the contract or if the pair does not exist
                            continue;
                        }
                    };

                    let uniswap_v3_pool = abi::IUniswapV3Pool::new(pool_address, provider.clone());

                    let liquidity = uniswap_v3_pool.liquidity().call().await?;
                    if best_liquidity < liquidity {
                        best_liquidity = liquidity;
                        best_pool_address = pool_address;
                    }
                }

                if best_pool_address.is_zero() {
                    Ok(None)
                } else {
                    Ok(Some(Pool::UniswapV3(
                        UniswapV3Pool::new_from_address(best_pool_address, provider).await?,
                    )))
                }
            }
        }
    }

    //If univ2, there will only be one pool, if univ3 there will be multiple
    pub async fn get_all_pools_for_pair<P: 'static + JsonRpcClient>(
        &self,
        token_a: H160,
        token_b: H160,
        provider: Arc<Provider<P>>,
    ) -> Result<Option<Vec<Pool>>, CFFMError<P>> {
        match self {
            Dex::UniswapV2(uniswap_v2_dex) => {
                let uniswap_v2_factory =
                    abi::IUniswapV2Factory::new(uniswap_v2_dex.factory_address, provider.clone());

                let pair_address = uniswap_v2_factory.get_pair(token_a, token_b).call().await?;

                if pair_address.is_zero() {
                    Ok(None)
                } else {
                    Ok(Some(vec![Pool::UniswapV2(
                        UniswapV2Pool::new_from_address(pair_address, provider).await?,
                    )]))
                }
            }

            Dex::UniswapV3(uniswap_v3_dex) => {
                let uniswap_v3_factory =
                    abi::IUniswapV3Factory::new(uniswap_v3_dex.factory_address, provider.clone());

                let mut pools = vec![];

                for fee in [100, 300, 500, 1000] {
                    match uniswap_v3_factory
                        .get_pool(token_a, token_b, fee)
                        .call()
                        .await
                    {
<<<<<<< HEAD
                        Ok(address) => pools.push(Pool::UniswapV3(
                            UniswapV3Pool::new_from_address(address, provider.clone()).await?,
                        )),
=======
                        Ok(address) => {
                            if !address.is_zero() {
                                pools.push(Pool::UniswapV3(
                                    UniswapV3Pool::new_from_address(address, provider.clone())
                                        .await?,
                                ))
                            }
                        }
>>>>>>> 43a7ba2a

                        Err(_) => {
                            //TODO: return descriptive errors if there is an issue with the contract or if the pair does not exist
                            continue;
                        }
                    };
                }

<<<<<<< HEAD
                Ok(Some(pools))
=======
                if pools.len() > 0 {
                    Ok(Some(pools))
                } else {
                    Ok(None)
                }
>>>>>>> 43a7ba2a
            }
        }
    }
}

pub enum DexVariant {
    UniswapV2,
    UniswapV3,
}
impl DexVariant {
    pub fn sync_event_signature(&self) -> H256 {
        match self {
            //TODO: use constants instead of h256 from str
            DexVariant::UniswapV2 => {
                H256::from_str("0x1c411e9a96e071241c2f21f7726b17ae89e3cab4c78be50e062b03a9fffbbad1")
                    .unwrap()
            }
            DexVariant::UniswapV3 => {
                H256::from_str("0xc42079f94a6350d7e6235f29174924f928cc2ac818eb64fed8004e115fbcca67")
                    .unwrap()
            }
        }
    }

    pub fn pool_created_event_signature(&self) -> H256 {
        match self {
            //TODO: use constants instead of h256 from str
            DexVariant::UniswapV2 => {
                H256::from_str("0x0d3648bd0f6ba80134a33ba9275ac585d9d315f0ad8355cddefde31afa28d0e9")
                    .unwrap()
            }
            DexVariant::UniswapV3 => {
                H256::from_str("0x783cca1c0412dd0d695e784568c96da2e9c22ff989357a2e8b1d9b2b4e6b7118")
                    .unwrap()
            }
        }
    }
}

#[cfg(test)]
mod tests {
    use std::{env, str::FromStr, sync::Arc};

    use ethers::{
        providers::{Http, Provider},
        types::H160,
    };

    use crate::pool;

    use super::{Dex, DexVariant};

    #[test]
    fn test_factory_address() {}

    #[test]
    fn test_get_pool_with_best_liquidity() {}

    #[tokio::test]
    async fn test_get_all_pools_for_pair() {
        //Univ3 on ethereum
        let univ3_pool = Dex::new(
            H160::from_str("0x1F98431c8aD98523631AE4a59f267346ea31F984").unwrap(),
            DexVariant::UniswapV3,
            12369621,
        );

        let usdc = H160::from_str("0xA0b86991c6218b36c1d19D4a2e9Eb0cE3606eB48").unwrap();
        let weth = H160::from_str("0xC02aaA39b223FE8D0A0e5C4F27eAD9083C756Cc2").unwrap();

        let provider = Arc::new(
            Provider::<Http>::try_from(env::var("ETHEREUM_MAINNET_ENDPOINT").unwrap()).unwrap(),
        );

        let pools = univ3_pool
            .get_all_pools_for_pair(usdc, weth, provider)
            .await
            .expect("Could not get all pools for pair");

        println!("Pools: {:?}", pools);
    }
}<|MERGE_RESOLUTION|>--- conflicted
+++ resolved
@@ -128,9 +128,6 @@
                         .call()
                         .await
                     {
-<<<<<<< HEAD
-                        Ok(address) => address,
-=======
                         Ok(address) => {
                             if !address.is_zero() {
                                 address
@@ -138,7 +135,6 @@
                                 continue;
                             }
                         }
->>>>>>> 43a7ba2a
                         Err(_) => {
                             //TODO: return descriptive errors if there is an issue with the contract or if the pair does not exist
                             continue;
@@ -200,11 +196,6 @@
                         .call()
                         .await
                     {
-<<<<<<< HEAD
-                        Ok(address) => pools.push(Pool::UniswapV3(
-                            UniswapV3Pool::new_from_address(address, provider.clone()).await?,
-                        )),
-=======
                         Ok(address) => {
                             if !address.is_zero() {
                                 pools.push(Pool::UniswapV3(
@@ -213,7 +204,6 @@
                                 ))
                             }
                         }
->>>>>>> 43a7ba2a
 
                         Err(_) => {
                             //TODO: return descriptive errors if there is an issue with the contract or if the pair does not exist
@@ -222,15 +212,11 @@
                     };
                 }
 
-<<<<<<< HEAD
-                Ok(Some(pools))
-=======
                 if pools.len() > 0 {
                     Ok(Some(pools))
                 } else {
                     Ok(None)
                 }
->>>>>>> 43a7ba2a
             }
         }
     }
